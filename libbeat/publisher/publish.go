--- conflicted
+++ resolved
@@ -91,12 +91,8 @@
 }
 
 const (
-<<<<<<< HEAD
-	defaultChanSize = 1000
-=======
 	defaultChanSize     = 1000
 	defaultBulkChanSize = 0
->>>>>>> e73179ab
 )
 
 func init() {
@@ -234,12 +230,8 @@
 			debug("Create output worker")
 
 			outputers = append(outputers,
-<<<<<<< HEAD
-				newOutputWorker(config, output, &publisher.wsOutput, defaultChanSize))
-=======
 				newOutputWorker(config, output, &publisher.wsOutput,
 					hwm, bulkHWM))
->>>>>>> e73179ab
 
 			if !config.Save_topology {
 				continue
