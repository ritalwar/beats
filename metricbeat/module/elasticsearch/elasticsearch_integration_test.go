// Licensed to Elasticsearch B.V. under one or more contributor
// license agreements. See the NOTICE file distributed with
// this work for additional information regarding copyright
// ownership. Elasticsearch B.V. licenses this file to you under
// the Apache License, Version 2.0 (the "License"); you may
// not use this file except in compliance with the License.
// You may obtain a copy of the License at
//
//     http://www.apache.org/licenses/LICENSE-2.0
//
// Unless required by applicable law or agreed to in writing,
// software distributed under the License is distributed on an
// "AS IS" BASIS, WITHOUT WARRANTIES OR CONDITIONS OF ANY
// KIND, either express or implied.  See the License for the
// specific language governing permissions and limitations
// under the License.

// +build integration

package elasticsearch_test

import (
	"bytes"
	"encoding/json"
	"fmt"
	"io/ioutil"
	"net"
	"net/http"
	"os"
	"testing"
	"time"

	"github.com/pkg/errors"

	"github.com/pkg/errors"

	"github.com/stretchr/testify/assert"

	"github.com/elastic/beats/libbeat/common"
	"github.com/elastic/beats/libbeat/tests/compose"
	"github.com/elastic/beats/metricbeat/helper/elastic"
	mbtest "github.com/elastic/beats/metricbeat/mb/testing"
	"github.com/elastic/beats/metricbeat/module/elasticsearch"
	_ "github.com/elastic/beats/metricbeat/module/elasticsearch/ccr"
	_ "github.com/elastic/beats/metricbeat/module/elasticsearch/cluster_stats"
	_ "github.com/elastic/beats/metricbeat/module/elasticsearch/index"
	_ "github.com/elastic/beats/metricbeat/module/elasticsearch/index_recovery"
	_ "github.com/elastic/beats/metricbeat/module/elasticsearch/index_summary"
	_ "github.com/elastic/beats/metricbeat/module/elasticsearch/ml_job"
	_ "github.com/elastic/beats/metricbeat/module/elasticsearch/node"
	_ "github.com/elastic/beats/metricbeat/module/elasticsearch/node_stats"
	_ "github.com/elastic/beats/metricbeat/module/elasticsearch/shard"
)

var metricSets = []string{
	"ccr",
	"cluster_stats",
	"index",
	"index_recovery",
	"index_summary",
	"ml_job",
	"node",
	"node_stats",
	"shard",
}

func TestFetch(t *testing.T) {
	t.Skip("flaky")
	compose.EnsureUp(t, "elasticsearch")

	host := net.JoinHostPort(getEnvHost(), getEnvPort())
	err := createIndex(host)
	assert.NoError(t, err)

	version, err := getElasticsearchVersion(host)
	if err != nil {
		t.Fatal("getting elasticsearch version", err)
	}

	err = enableTrialLicense(host, version)
	assert.NoError(t, err)

	err = createMLJob(host, version)
	assert.NoError(t, err)

	err = createCCRStats(host)
	assert.NoError(t, err)

	for _, metricSet := range metricSets {
		checkSkip(t, metricSet, version)
		t.Run(metricSet, func(t *testing.T) {
			f := mbtest.NewReportingMetricSetV2(t, getConfig(metricSet))
			events, errs := mbtest.ReportingFetchV2(f)

			assert.Empty(t, errs)
			if !assert.NotEmpty(t, events) {
				t.FailNow()
			}
			t.Logf("%s/%s event: %+v", f.Module().Name(), f.Name(),
				events[0].BeatEvent("elasticsearch", metricSet).Fields.StringToPrint())
		})
	}
}

func TestData(t *testing.T) {
	t.Skip("flaky")
	compose.EnsureUp(t, "elasticsearch")

	host := net.JoinHostPort(getEnvHost(), getEnvPort())

	version, err := getElasticsearchVersion(host)
	if err != nil {
		t.Fatal("getting elasticsearch version", err)
	}

	for _, metricSet := range metricSets {
		checkSkip(t, metricSet, version)
		t.Run(metricSet, func(t *testing.T) {
			f := mbtest.NewReportingMetricSetV2(t, getConfig(metricSet))
			err := mbtest.WriteEventsReporterV2(f, t, metricSet)
			if err != nil {
				t.Fatal("write", err)
			}
		})
	}
}

// GetEnvHost returns host for Elasticsearch
func getEnvHost() string {
	host := os.Getenv("ES_HOST")

	if len(host) == 0 {
		host = "127.0.0.1"
	}
	return host
}

// GetEnvPort returns port for Elasticsearch
func getEnvPort() string {
	port := os.Getenv("ES_PORT")

	if len(port) == 0 {
		port = "9200"
	}
	return port
}

// GetConfig returns config for elasticsearch module
func getConfig(metricset string) map[string]interface{} {
	return map[string]interface{}{
		"module":                     elasticsearch.ModuleName,
		"metricsets":                 []string{metricset},
		"hosts":                      []string{getEnvHost() + ":" + getEnvPort()},
		"index_recovery.active_only": false,
	}
}

// createIndex creates and elasticsearch index in case it does not exit yet
func createIndex(host string) error {
	client := &http.Client{}

	if checkExists("http://" + host + "/testindex") {
		return nil
	}

	req, err := http.NewRequest("PUT", "http://"+host+"/testindex", nil)
	if err != nil {
		return err
	}

	resp, err := client.Do(req)
	if err != nil {
		return err
	}
	defer resp.Body.Close()

	if resp.StatusCode != 200 {
		return fmt.Errorf("HTTP error %d: %s", resp.StatusCode, resp.Status)
	}

	return nil
}

// createIndex creates and elasticsearch index in case it does not exit yet
func enableTrialLicense(host string, version *common.Version) error {
	client := &http.Client{}

	var enableXPackURL string
	if version.Major < 7 {
		enableXPackURL = "/_xpack/license/start_trial?acknowledge=true"
	} else {
		enableXPackURL = "/_license/start_trial?acknowledge=true"
	}

	req, err := http.NewRequest("POST", "http://"+host+enableXPackURL, nil)
	if err != nil {
		return err
	}

	resp, err := client.Do(req)
	if err != nil {
		return err
	}
	defer resp.Body.Close()

	if resp.StatusCode != 200 {
		body, err := ioutil.ReadAll(resp.Body)
		if err != nil {
			return err
		}
		return fmt.Errorf("could not enable trial license, response = %v", string(body))
	}

	return nil
}

func createMLJob(host string, version *common.Version) error {

	mlJob, err := ioutil.ReadFile("ml_job/_meta/test/test_job.json")
	if err != nil {
		return err
	}

	var jobURL string
	if version.Major < 7 {
		jobURL = "/_xpack/ml/anomaly_detectors/total-requests"
	} else {
		jobURL = "/_ml/anomaly_detectors/total-requests"
	}

	if checkExists("http://" + host + jobURL) {
		return nil
	}

	body, resp, err := httpPutJSON(host, jobURL, mlJob)
	if err != nil {
		return errors.Wrap(err, "error doing PUT request when creating ML job")
	}

	if resp.StatusCode != 200 {
		return fmt.Errorf("HTTP error loading ml job %d: %s, %s", resp.StatusCode, resp.Status, string(body))
	}

	return nil
}

func createCCRStats(host string) error {
	err := setupCCRRemote(host)
	if err != nil {
		return errors.Wrap(err, "error setup CCR remote settings")
	}

	err = createCCRLeaderIndex(host)
	if err != nil {
		return errors.Wrap(err, "error creating CCR leader index")
	}

	err = createCCRFollowerIndex(host)
	if err != nil {
		return errors.Wrap(err, "error creating CCR follower index")
<<<<<<< HEAD
=======
	}

	// Give ES sufficient time to do the replication and produce stats
	checkCCRStats := func() (bool, error) {
		return checkCCRStatsExists(host)
	}

	exists, err := waitForSuccess(checkCCRStats, 200, 5)
	if err != nil {
		return errors.Wrap(err, "error checking if CCR stats exist")
	}

	if !exists {
		return fmt.Errorf("expected to find CCR stats but not found")
>>>>>>> de955be0
	}

	return nil
}

func checkCCRStatsExists(host string) (bool, error) {
	resp, err := http.Get("http://" + host + "/_ccr/stats")
	if err != nil {
		return false, err
	}
	defer resp.Body.Close()

	body, err := ioutil.ReadAll(resp.Body)
	if err != nil {
		return false, err
	}

	var data struct {
		FollowStats struct {
			Indices []map[string]interface{} `json:"indices"`
		} `json:"follow_stats"`
	}
	err = json.Unmarshal(body, &data)
	if err != nil {
		return false, err
	}

	return len(data.FollowStats.Indices) > 0, nil
}

func setupCCRRemote(host string) error {
	remoteSettings, err := ioutil.ReadFile("ccr/_meta/test/test_remote_settings.json")
	if err != nil {
		return err
	}

	settingsURL := "/_cluster/settings"
	_, _, err = httpPutJSON(host, settingsURL, remoteSettings)
	return err
}

func createCCRLeaderIndex(host string) error {
	leaderIndex, err := ioutil.ReadFile("ccr/_meta/test/test_leader_index.json")
	if err != nil {
		return err
	}

	indexURL := "/pied_piper"
	_, _, err = httpPutJSON(host, indexURL, leaderIndex)
	return err
}

func createCCRFollowerIndex(host string) error {
	followerIndex, err := ioutil.ReadFile("ccr/_meta/test/test_follower_index.json")
	if err != nil {
		return err
	}

	followURL := "/rats/_ccr/follow"
	_, _, err = httpPutJSON(host, followURL, followerIndex)
	return err
}

func checkExists(url string) bool {
	resp, err := http.Get(url)
	if err != nil {
		return false
	}
	resp.Body.Close()

	// Entry exists
	if resp.StatusCode == 200 {
		return true
	}
	return false
}

func checkSkip(t *testing.T, metricset string, version *common.Version) {
	if metricset != "ccr" {
		return
	}

	isCCRStatsAPIAvailable := elastic.IsFeatureAvailable(version, elasticsearch.CCRStatsAPIAvailableVersion)

	if !isCCRStatsAPIAvailable {
		t.Skip("elasticsearch CCR stats API is not available until " + elasticsearch.CCRStatsAPIAvailableVersion.String())
	}
}

func getElasticsearchVersion(elasticsearchHostPort string) (*common.Version, error) {
	resp, err := http.Get("http://" + elasticsearchHostPort + "/")
	if err != nil {
		return nil, err
	}
	defer resp.Body.Close()

	body, err := ioutil.ReadAll(resp.Body)
	if err != nil {
		return nil, err
	}

	var data common.MapStr
	err = json.Unmarshal(body, &data)
	if err != nil {
		return nil, err
	}

	version, err := data.GetValue("version.number")
	if err != nil {
		return nil, err
	}

	return common.NewVersion(version.(string))
}

func httpPutJSON(host, path string, body []byte) ([]byte, *http.Response, error) {
	req, err := http.NewRequest("PUT", "http://"+host+path, bytes.NewReader(body))
	if err != nil {
		return nil, nil, err
	}
	req.Header.Add("Content-Type", "application/json")

	client := &http.Client{}
	resp, err := client.Do(req)
	if err != nil {
		return nil, nil, err
	}
	defer resp.Body.Close()

	body, err = ioutil.ReadAll(resp.Body)
	if err != nil {
		return nil, nil, err
	}

	return body, resp, nil
}

type checkSuccessFunction func() (bool, error)

func waitForSuccess(f checkSuccessFunction, retryIntervalMs time.Duration, numAttempts int) (bool, error) {
	for numAttempts > 0 {
		success, err := f()
		if err != nil {
			return false, err
		}

		if success {
			return success, nil
		}

		time.Sleep(retryIntervalMs * time.Millisecond)
		numAttempts--
	}

	return false, nil
}<|MERGE_RESOLUTION|>--- conflicted
+++ resolved
@@ -32,8 +32,6 @@
 
 	"github.com/pkg/errors"
 
-	"github.com/pkg/errors"
-
 	"github.com/stretchr/testify/assert"
 
 	"github.com/elastic/beats/libbeat/common"
@@ -258,8 +256,6 @@
 	err = createCCRFollowerIndex(host)
 	if err != nil {
 		return errors.Wrap(err, "error creating CCR follower index")
-<<<<<<< HEAD
-=======
 	}
 
 	// Give ES sufficient time to do the replication and produce stats
@@ -274,7 +270,6 @@
 
 	if !exists {
 		return fmt.Errorf("expected to find CCR stats but not found")
->>>>>>> de955be0
 	}
 
 	return nil
